--- conflicted
+++ resolved
@@ -31,11 +31,7 @@
 
 ```js
 import { ethers } from 'ethers'
-<<<<<<< HEAD
 import EthersSafe from '@gnosis.pm/safe-core-sdk'
-=======
-import EthersSafe, { SafeTransaction } from '@gnosis.pm/safe-core-sdk'
->>>>>>> bc1690e3
 
 const web3Provider = // ...
 const provider = new ethers.providers.Web3Provider(web3Provider)
