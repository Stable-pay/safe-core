--- conflicted
+++ resolved
@@ -46,14 +46,10 @@
     "@safe-global/api-kit": "^1.1.0",
     "@safe-global/protocol-kit": "^1.0.0",
     "@walletconnect/client": "^1.8.0",
-<<<<<<< HEAD
     "@web3auth/base": "^4.3.0",
     "@web3auth/modal": "^4.3.1",
     "@web3auth/openlogin-adapter": "^4.3.0",
     "ethers": "^5.7.2",
     "magic-sdk": "^17.3.0"
-=======
-    "ethers": "^5.7.2"
->>>>>>> 46e4d801
   }
 }