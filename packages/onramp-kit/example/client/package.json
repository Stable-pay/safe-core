--- conflicted
+++ resolved
@@ -28,13 +28,8 @@
     "@types/react-dom": "^18.2.14",
     "@vitejs/plugin-react": "^3.1.0",
     "rollup-plugin-polyfill-node": "^0.12.0",
-<<<<<<< HEAD
     "typescript": "^5.3.2",
-    "vite": "^4.5.0"
-=======
-    "typescript": "^4.9.5",
     "vite": "^4.5.0",
     "vite-plugin-node-polyfills": "^0.16.0"
->>>>>>> 9305d0c6
   }
 }