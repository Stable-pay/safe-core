import { SafeSignature } from '@gnosis.pm/safe-core-sdk-types'
import { bufferToHex, ecrecover, pubToAddress } from 'ethereumjs-util'
import { Signer } from 'ethers'
import { sameString } from '../../utils'
import { EthSafeSignature } from './SafeSignature'

export function generatePreValidatedSignature(ownerAddress: string): SafeSignature {
  const signature =
    '0x000000000000000000000000' +
    ownerAddress.slice(2) +
    '0000000000000000000000000000000000000000000000000000000000000000' +
    '01'

  return new EthSafeSignature(ownerAddress, signature)
}

<<<<<<< HEAD
export function isTxHashSignedWithPrefix(
=======
export async function generateSignature(
  ethers: any,
  signer: Signer,
  hash: string
): Promise<SafeSignature> {
  const signerAddress = await signer.getAddress()
  const messageArray = ethers.utils.arrayify(hash)
  let signature = await signer.signMessage(messageArray)
  const hasPrefix = isTxHashSignedWithPrefix(hash, signature, signerAddress)
  let signatureV = parseInt(signature.slice(-2), 16)
  switch (signatureV) {
    case 0:
    case 1:
      signatureV += 31
      break
    case 27:
    case 28:
      if (hasPrefix) {
        signatureV += 4
      }
      break
    default:
      throw new Error('Invalid signature')
  }
  signature = signature.slice(0, -2) + signatureV.toString(16)
  return new EthSafeSignature(signerAddress, signature)
}

function isTxHashSignedWithPrefix(
>>>>>>> 0971528e
  txHash: string,
  signature: string,
  ownerAddress: string
): boolean {
  let hasPrefix
  try {
    const rsvSig = {
      r: Buffer.from(signature.slice(2, 66), 'hex'),
      s: Buffer.from(signature.slice(66, 130), 'hex'),
      v: parseInt(signature.slice(130, 132), 16)
    }
    const recoveredData = ecrecover(
      Buffer.from(txHash.slice(2), 'hex'),
      rsvSig.v,
      rsvSig.r,
      rsvSig.s
    )
    const recoveredAddress = bufferToHex(pubToAddress(recoveredData))
    hasPrefix = !sameString(recoveredAddress, ownerAddress)
  } catch (e) {
    hasPrefix = true
  }
  return hasPrefix
}

export function adjustVInSignature(signature: string, hasPrefix: boolean) {
  const V_VALUES = [0, 1, 27, 28]
  const MIN_VALID_V_VALUE = 27
  let signatureV = parseInt(signature.slice(-2), 16)
  if (!V_VALUES.includes(signatureV)) {
    throw new Error('Invalid signature')
  }
  if (signatureV < MIN_VALID_V_VALUE) {
    signatureV += MIN_VALID_V_VALUE
  }
  if (hasPrefix) {
    signatureV += 4
  }
  signature = signature.slice(0, -2) + signatureV.toString(16)
  return signature
}

export async function generateSignature(
  ethers: any,
  signer: Signer,
  hash: string
): Promise<EthSignSignature> {
  const signerAddress = await signer.getAddress()
  const messageArray = ethers.utils.arrayify(hash)
  let signature = await signer.signMessage(messageArray)
  const hasPrefix = isTxHashSignedWithPrefix(hash, signature, signerAddress)
  signature = adjustVInSignature(signature, hasPrefix)
  return new EthSignSignature(signerAddress, signature)
}<|MERGE_RESOLUTION|>--- conflicted
+++ resolved
@@ -2,7 +2,7 @@
 import { bufferToHex, ecrecover, pubToAddress } from 'ethereumjs-util'
 import { Signer } from 'ethers'
 import { sameString } from '../../utils'
-import { EthSafeSignature } from './SafeSignature'
+import { EthSignSignature } from './SafeSignature'
 
 export function generatePreValidatedSignature(ownerAddress: string): SafeSignature {
   const signature =
@@ -11,42 +11,10 @@
     '0000000000000000000000000000000000000000000000000000000000000000' +
     '01'
 
-  return new EthSafeSignature(ownerAddress, signature)
+  return new EthSignSignature(ownerAddress, signature)
 }
 
-<<<<<<< HEAD
 export function isTxHashSignedWithPrefix(
-=======
-export async function generateSignature(
-  ethers: any,
-  signer: Signer,
-  hash: string
-): Promise<SafeSignature> {
-  const signerAddress = await signer.getAddress()
-  const messageArray = ethers.utils.arrayify(hash)
-  let signature = await signer.signMessage(messageArray)
-  const hasPrefix = isTxHashSignedWithPrefix(hash, signature, signerAddress)
-  let signatureV = parseInt(signature.slice(-2), 16)
-  switch (signatureV) {
-    case 0:
-    case 1:
-      signatureV += 31
-      break
-    case 27:
-    case 28:
-      if (hasPrefix) {
-        signatureV += 4
-      }
-      break
-    default:
-      throw new Error('Invalid signature')
-  }
-  signature = signature.slice(0, -2) + signatureV.toString(16)
-  return new EthSafeSignature(signerAddress, signature)
-}
-
-function isTxHashSignedWithPrefix(
->>>>>>> 0971528e
   txHash: string,
   signature: string,
   ownerAddress: string
