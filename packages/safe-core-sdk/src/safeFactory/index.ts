--- conflicted
+++ resolved
@@ -139,7 +139,6 @@
     payment = 0,
     paymentReceiver = ZERO_ADDRESS
   }: SafeAccountConfig): Promise<string> {
-<<<<<<< HEAD
     if (semverSatisfies(this.#safeVersion, '<=1.0.0')) {
       return this.#gnosisSafeContract.encode('setup', [
         owners,
@@ -150,7 +149,7 @@
         payment,
         paymentReceiver
       ])
-=======
+    }
     let fallbackHandlerAddress: string
     if (fallbackHandler) {
       fallbackHandlerAddress = fallbackHandler
@@ -164,7 +163,6 @@
         customContracts
       })
       fallbackHandlerAddress = fallbackHandlerContract.getAddress()
->>>>>>> c8635488
     }
     return this.#gnosisSafeContract.encode('setup', [
       owners,
