--- conflicted
+++ resolved
@@ -1,10 +1,6 @@
 {
   "name": "@gnosis.pm/safe-core-sdk",
-<<<<<<< HEAD
   "version": "2.4.1",
-=======
-  "version": "2.4.0",
->>>>>>> ad9a13a6
   "description": "Safe Core SDK",
   "main": "dist/src/index.js",
   "typings": "dist/src/index.d.ts",
