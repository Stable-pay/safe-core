{
  "name": "@gnosis.pm/safe-core-sdk",
  "version": "0.2.0",
  "description": "Safe Core SDK",
  "main": "dist/src/index.js",
  "typings": "dist/src/index.d.ts",
  "keywords": [
    "Ethereum",
    "Gnosis",
    "Safe",
    "SDK"
  ],
  "scripts": {
<<<<<<< HEAD
    "typechain-ethers": "typechain --target ethers-v5 --out-dir 'typechain/ethers-v5' '../../node_modules/@gnosis.pm/safe-contracts/build/contracts/**/*.json' '../../node_modules/openzeppelin-solidity/build/contracts/ERC20Mintable.json'",
    "typechain-web3": "typechain --target web3-v1 --out-dir 'typechain/web3-v1' '../../node_modules/@gnosis.pm/safe-contracts/build/contracts/**/*.json' '../../node_modules/openzeppelin-solidity/build/contracts/ERC20Mintable.json'",
    "typechain": "yarn typechain-ethers && yarn typechain-web3",
    "build": "yarn rimraf dist && hardhat compile && yarn typechain && tsc",
    "test:ganache:web3": "export TEST_NETWORK=ganache && export ETH_LIB=web3 && hardhat --network localhost deploy && nyc hardhat --network localhost test",
    "test:ganache:ethers": "export TEST_NETWORK=ganache && export ETH_LIB=ethers && hardhat --network localhost deploy && nyc hardhat --network localhost test",
    "test:hardhat:web3": "export TEST_NETWORK=hardhat && export ETH_LIB=web3 && hardhat deploy && nyc hardhat test",
    "test:hardhat:ethers": "export TEST_NETWORK=hardhat && export ETH_LIB=ethers && hardhat deploy && nyc hardhat test",
    "test": "yarn test:hardhat:web3 && yarn test:hardhat:ethers",
=======
    "unbuild": "rimraf dist artifacts cache typechain .nyc_output",
    "build": "hardhat compile && tsc",
    "test:ganache": "export TEST_NETWORK=ganache && hardhat --network localhost deploy && nyc hardhat --network localhost test",
    "test": "hardhat deploy && nyc hardhat test",
>>>>>>> b6f6b200
    "coverage": "nyc report --reporter=text-lcov | coveralls",
    "format": "prettier --write \"{src,tests,hardhat}/**/*.ts\"",
    "lint": "tslint -p tsconfig.json"
  },
  "repository": {
    "type": "git",
    "url": "git+https://github.com/gnosis/safe-core-sdk.git"
  },
  "author": "Gnosis (https://gnosis.io)",
  "license": "MIT",
  "bugs": {
    "url": "https://github.com/gnosis/safe-core-sdk/issues"
  },
  "files": [
    "dist/**/*",
    "README.md"
  ],
  "homepage": "https://github.com/gnosis/safe-core-sdk#readme",
  "devDependencies": {
    "@gnosis.pm/safe-contracts": "1.2.0",
    "@nomiclabs/hardhat-ethers": "^2.0.2",
    "@nomiclabs/hardhat-waffle": "^2.0.1",
    "@nomiclabs/hardhat-web3": "^2.0.0",
    "@typechain/ethers-v5": "^7.0.1",
    "@typechain/web3-v1": "^3.0.0",
    "@types/chai": "^4.2.18",
    "@types/chai-as-promised": "^7.1.4",
    "@types/mocha": "^8.2.2",
    "@types/node": "^15.12.2",
    "@types/yargs": "^16.0.1",
    "@typescript-eslint/eslint-plugin": "^4.26.1",
    "@typescript-eslint/parser": "^4.26.1",
    "chai": "^4.3.4",
    "chai-as-promised": "^7.1.1",
    "coveralls": "^3.1.0",
    "dotenv": "^9.0.2",
    "eslint": "^7.28.0",
    "eslint-config-prettier": "^8.3.0",
    "eslint-plugin-prettier": "^3.4.0",
    "ethereum-waffle": "^3.3.0",
<<<<<<< HEAD
    "ethers": "^5.1.4",
    "hardhat": "^2.3.0",
    "hardhat-deploy": "^0.7.5",
=======
    "ethers": "^5.3.1",
    "hardhat": "^2.3.3",
    "hardhat-deploy": "^0.8.6",
    "hardhat-typechain": "^0.3.5",
>>>>>>> b6f6b200
    "husky": "^6.0.0",
    "lint-staged": "^11.0.0",
    "mocha": "^9.0.0",
    "nyc": "^15.1.0",
    "prettier": "^2.3.1",
    "ts-generator": "^0.1.1",
<<<<<<< HEAD
    "ts-node": "^9.1.1",
    "typechain": "^5.1.1",
    "typescript": "^4.2.4",
    "web3": "^1.3.6",
=======
    "ts-node": "^10.0.0",
    "typechain": "^4.0.3",
    "typescript": "^4.3.2",
>>>>>>> b6f6b200
    "yargs": "^17.0.1"
  },
  "lint-staged": {
    "src/**/!(*test).ts": [
      "yarn lint",
      "prettier --write"
    ]
  },
  "husky": {
    "hooks": {
      "pre-commit": "lint-staged"
    }
  },
  "dependencies": {
    "@gnosis.pm/safe-core-sdk-types": "^0.1.1",
    "ethereumjs-util": "^7.0.10"
  }
}<|MERGE_RESOLUTION|>--- conflicted
+++ resolved
@@ -11,22 +11,16 @@
     "SDK"
   ],
   "scripts": {
-<<<<<<< HEAD
     "typechain-ethers": "typechain --target ethers-v5 --out-dir 'typechain/ethers-v5' '../../node_modules/@gnosis.pm/safe-contracts/build/contracts/**/*.json' '../../node_modules/openzeppelin-solidity/build/contracts/ERC20Mintable.json'",
     "typechain-web3": "typechain --target web3-v1 --out-dir 'typechain/web3-v1' '../../node_modules/@gnosis.pm/safe-contracts/build/contracts/**/*.json' '../../node_modules/openzeppelin-solidity/build/contracts/ERC20Mintable.json'",
     "typechain": "yarn typechain-ethers && yarn typechain-web3",
-    "build": "yarn rimraf dist && hardhat compile && yarn typechain && tsc",
+    "unbuild": "rimraf dist artifacts cache typechain .nyc_output",
+    "build": "hardhat compile && yarn typechain && tsc",
     "test:ganache:web3": "export TEST_NETWORK=ganache && export ETH_LIB=web3 && hardhat --network localhost deploy && nyc hardhat --network localhost test",
     "test:ganache:ethers": "export TEST_NETWORK=ganache && export ETH_LIB=ethers && hardhat --network localhost deploy && nyc hardhat --network localhost test",
     "test:hardhat:web3": "export TEST_NETWORK=hardhat && export ETH_LIB=web3 && hardhat deploy && nyc hardhat test",
     "test:hardhat:ethers": "export TEST_NETWORK=hardhat && export ETH_LIB=ethers && hardhat deploy && nyc hardhat test",
     "test": "yarn test:hardhat:web3 && yarn test:hardhat:ethers",
-=======
-    "unbuild": "rimraf dist artifacts cache typechain .nyc_output",
-    "build": "hardhat compile && tsc",
-    "test:ganache": "export TEST_NETWORK=ganache && hardhat --network localhost deploy && nyc hardhat --network localhost test",
-    "test": "hardhat deploy && nyc hardhat test",
->>>>>>> b6f6b200
     "coverage": "nyc report --reporter=text-lcov | coveralls",
     "format": "prettier --write \"{src,tests,hardhat}/**/*.ts\"",
     "lint": "tslint -p tsconfig.json"
@@ -67,32 +61,19 @@
     "eslint-config-prettier": "^8.3.0",
     "eslint-plugin-prettier": "^3.4.0",
     "ethereum-waffle": "^3.3.0",
-<<<<<<< HEAD
-    "ethers": "^5.1.4",
-    "hardhat": "^2.3.0",
-    "hardhat-deploy": "^0.7.5",
-=======
     "ethers": "^5.3.1",
     "hardhat": "^2.3.3",
     "hardhat-deploy": "^0.8.6",
-    "hardhat-typechain": "^0.3.5",
->>>>>>> b6f6b200
     "husky": "^6.0.0",
     "lint-staged": "^11.0.0",
     "mocha": "^9.0.0",
     "nyc": "^15.1.0",
     "prettier": "^2.3.1",
     "ts-generator": "^0.1.1",
-<<<<<<< HEAD
-    "ts-node": "^9.1.1",
+    "ts-node": "^10.0.0",
     "typechain": "^5.1.1",
-    "typescript": "^4.2.4",
+    "typescript": "^4.3.2",
     "web3": "^1.3.6",
-=======
-    "ts-node": "^10.0.0",
-    "typechain": "^4.0.3",
-    "typescript": "^4.3.2",
->>>>>>> b6f6b200
     "yargs": "^17.0.1"
   },
   "lint-staged": {
