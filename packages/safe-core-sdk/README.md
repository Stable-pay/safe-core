# Safe Core SDK

[![NPM Version](https://badge.fury.io/js/%40gnosis.pm%2Fsafe-core-sdk.svg)](https://badge.fury.io/js/%40gnosis.pm%2Fsafe-core-sdk)
[![GitHub Release](https://img.shields.io/github/release/gnosis/safe-core-sdk.svg?style=flat)](https://github.com/gnosis/safe-core-sdk/releases)
[![GitHub](https://img.shields.io/github/license/gnosis/safe-core-sdk)](https://github.com/gnosis/safe-core-sdk/blob/main/LICENSE.md)
[![Coverage Status](https://coveralls.io/repos/github/gnosis/safe-core-sdk/badge.svg?branch=main)](https://coveralls.io/github/gnosis/safe-core-sdk?branch=main)

Software development kit that facilitates the interaction with the [Gnosis Safe contracts](https://github.com/gnosis/safe-contracts).

## Installation

Install the package with yarn or npm:

```bash
yarn install
npm install
```

## Build

Build the package with yarn or npm:

```bash
yarn build
npm build
```

## Getting Started

<<<<<<< HEAD
### 1. Set up the SDK using `Ethers` or `Web3`

If the app integrating the SDK is using `Ethers` `v5`, create an instance of the `EthersAdapter`. The `signer` or `signerAddress` is the Ethereum account we are connecting and the one who will sign the transactions.
=======
A Safe account with three owners and threshold equal three will be used as the starting point for this example but any Safe configuration is valid. Let's start defining the three owners and the Safe address.
>>>>>>> f1743a10

```js
import { ethers } from 'ethers'
import { EthersAdapter } from '@gnosis.pm/safe-core-sdk'

const web3Provider = // ...
const provider = new ethers.providers.Web3Provider(web3Provider)
<<<<<<< HEAD
const signer1 = provider.getSigner(0)
=======
const owner1 = provider.getSigner(0)
const owner2 = provider.getSigner(1)
const owner3 = provider.getSigner(2)

// Existing Safe address (e.g. Safe created via https://app.gnosis-safe.io)
// Where owner1, owner2 and owner3 are the Safe owners
const safeAddress = '0x<safe_address>'
```

### 1. Set up the SDK using `Ethers` or `Web3`

If the app integrating the SDK is using `Ethers` `v5`, create an instance of the `EthersAdapter`.

```js
import { ethers } from 'ethers'
import { EthersAdapter } from '@gnosis.pm/safe-core-sdk'
>>>>>>> f1743a10

const ethAdapterOwner1 = new EthersAdapter({
  ethers,
  signer: owner1
})
```

If the app integrating the SDK is using `Web3` `v1`, create an instance of the `Web3Adapter`.

```js
import Web3 from 'web3'
import { Web3Adapter } from '@gnosis.pm/safe-core-sdk'

const ethAdapterOwner1 = new Web3Adapter({
  web3,
  signerAddress: await owner1.getAddress()
})
```

<<<<<<< HEAD
### 2. Deploy a new Safe

To deploy a new Safe account instantiate the `SafeFactory` class and call the method `deploySafe` with the right params to configure the new Safe. This includes defining the list of owners and the threshold of the Safe. A Safe account with three owners and threshold equal three will be used as the starting point for this example but any Safe configuration is valid.

```js
import { Safe, SafeFactory, SafeAccountConfig } from '@gnosis.pm/safe-code-sdk'

const safeFactory = await SafeFactory.create({ ethAdapter })

const owners = ['0x<address>', '0x<address>', '0x<address>']
const threshold = 3
const safeAccountConfig: SafeAccountConfig = { owners, threshold }

const safeSdk: Safe = await safeFactory.deploySafe(safeAccountConfig)
```

The method `deploySafe` executes a transaction from the `signer` account connected, deploys a new Safe and returns an instance of the Safe Core SDK connected to the new Safe.


Call the method `getAddress`, for example, to check the address of the newly deployed Safe.

```js
const newSafeAddress = safeSdk.getAddress()
```

To instantiate the Safe Core SDK from an existing Safe just pass to it an instance of the `EthAdapter` class and the Safe address. 
=======
Create an instance of the Safe Core SDK calling the method `create` from the `Safe` class and passing a `safeAddress` and an instance of the `EthAdapter` class (`EthersAdapter` or `Web3Adapter` depending on the library used by the app). The signer connected to the Safe will be the one selected when the `ethAdapter` was instantiated, in this case, `owner1`.
>>>>>>> f1743a10

```js
import Safe from '@gnosis.pm/safe-core-sdk'

<<<<<<< HEAD
const safeSdk: Safe = await Safe.create({ ethAdapter, safeAddress })
=======
const safeSdk = await Safe.create({ ethAdapter: ethAdapterOwner1, safeAddress })
>>>>>>> f1743a10
```

### 3. Create a Safe transaction

```js
import { SafeTransactionDataPartial } from '@gnosis.pm/safe-core-sdk'

const transactions: SafeTransactionDataPartial[] = [{
  to: '0x<address>',
  value: '<eth_value_in_wei>',
  data: '0x<data>'
}]
const safeTransaction = await safeSdk.createTransaction(...transactions)
```

Before executing this transaction, it must be signed by the owners and this can be done off-chain or on-chain. In this example `owner1` will sign it off-chain, `owner2` will sign it on-chain and `owner3` will execute it (the executor also signs the transaction transparently).

### 3.a. Off-chain signatures

The `owner1` account signs the transaction off-chain.

```js
const owner1Signature = await safeSdk.signTransaction(safeTransaction)
```

Because the signature is off-chain, there is no interaction with the contract and the signature becomes available at `safeTransaction.signatures`.

### 3.b. On-chain signatures

To connect `owner2` to the Safe we need to create a new instance of the class `EthAdapter` passing to its constructor the owner we would like to connect. After `owner2` account is connected to the SDK as a signer the transaction hash will be approved on-chain.

```js
const ethAdapterOwner2 = new EthersAdapter({ ethers, signer: owner2 })
const safeSdk2 = await safeSdk.connect({ ethAdapter: ethAdapterOwner2, safeAddress })
const txHash = await safeSdk2.getTransactionHash(safeTransaction)
const approveTxResponse = await safeSdk2.approveTransactionHash(txHash)
await approveTxResponse.wait()
```

### 4. Transaction execution

Lastly, `owner3` account is connected to the SDK as a signer and executor of the Safe transaction to execute it.

```js
const ethAdapterOwner3 = new EthersAdapter({ ethers, signer: owner3 })
const safeSdk3 = await safeSdk2.connect({ ethAdapter: ethAdapterOwner3, safeAddress })
const executeTxResponse = await safeSdk3.executeTransaction(safeTransaction)
await executeTxResponse.wait()
```

All the signatures used to execute the transaction are now available at `safeTransaction.signatures`.

## API Reference

### create
Returns an instance of the Safe Core SDK connected to the `safeAddress`.

```js
const safeSdk = await Safe.create({ ethAdapter, safeAddress })
```

The property `contractNetworks` can be added to provide the Safe contract addresses in case the SDK is used in a network where the Safe contracts are not deployed.

```js
const contractNetworks: ContractNetworksConfig = {
  [chainId]: {
    multiSendAddress: '0x<multisend_address>'
  }
}
const safeSdk = await Safe.create({ ethAdapter, safeAddress, contractNetworks })
```

### connect

Returns a new instance of the Safe Core SDK connected to the `safeAddress`.

```js
const safeSdk2 = await safeSdk.connect({ ethAdapter, safeAddress })
```

The property `contractNetworks` can be added to provide the Safe contract addresses in case the SDK is used in a network where the Safe contracts are not deployed.

```js
const contractNetworks: ContractNetworksConfig = {
  [chainId]: {
    multiSendAddress: '0x<multisend_address>'
  }
}
const safeSdk = await Safe.create({ ethAdapter, safeAddress, contractNetworks })
```

### getAddress

Returns the address of the current Safe Proxy contract.

```js
const address = safeSdk.getAddress()
```

### getContractVersion

Returns the Safe Master Copy contract version.

```js
const contractVersion = await safeSdk.getContractVersion()
```

### getOwners

Returns the list of Safe owner accounts.

```js
const owners = await safeSdk.getOwners()
```

### getNonce

Returns the Safe nonce.

```js
const nonce = await safeSdk.getNonce()
```

### getThreshold

Returns the Safe threshold.

```js
const threshold = await safeSdk.getThreshold()
```

### getChainId

Returns the chainId of the connected network.

```js
const chainId = await safeSdk.getChainId()
```

### getBalance

Returns the ETH balance of the Safe.

```js
const balance = await safeSdk.getBalance()
```

### getModules

Returns the list of addresses of all the enabled Safe modules.

```js
const modules = await safeSdk.getModules()
```

### isModuleEnabled

Checks if a specific Safe module is enabled for the current Safe.

```js
const isEnabled = await safeSdk.isModuleEnabled(moduleAddress)
```

### isOwner

Checks if a specific address is an owner of the current Safe.

```js
const isOwner = await safeSdk.isOwner(address)
```

### createTransaction

Returns a Safe transaction ready to be signed by the owners and executed. Batched transactions are allowed if more than one transaction is added to the array of transactions.

Each of the transactions provided as input to this function must be an object with the following properties:

* `to`: Required.
* `data`: Required.
* `value`: Required.
* `operation`: Optional. `OperationType.Call` (0) is the default value.
* `safeTxGas`: Optional. The right gas estimation is the default value.
* `baseGas`: Optional. 0 is the default value.
* `gasPrice`: Optional. 0 is the default value.
* `gasToken`: Optional. 0x address is the default value.
* `refundReceiver`: Optional. 0x address is the default value.
* `nonce`: Optional. The current Safe nonce is the default value.

Read more about the [Safe transaction properties](https://docs.gnosis.io/safe/docs/contracts_tx_execution/).

```js
const transactions: SafeTransactionDataPartial[] = [
  {
    to: '0x<address>',
    data: '0x<data>',
    value: '<eth_value_in_wei>'
  },
  // ...
]
const safeTransaction = await safeSdk.createTransaction(...transactions)
```

### createRejectionTransaction

Returns a Safe transaction ready to be signed by the owners that invalidates the pending Safe transaction/s with a specific nonce.

```js
const transactions: SafeTransactionDataPartial[] = [{
  // ...
}]
const safeTransaction =  await safeSdk.createTransaction(...transactions)
const rejectionTransaction = await safeSdk.createRejectionTransaction(safeTransaction.data.nonce)
```

### getTransactionHash

Returns the transaction hash of a Safe transaction.

```js
const transactions: SafeTransactionDataPartial[] = [{
  // ...
}]
const safeTransaction = await safeSdk.createTransaction(...transactions)
const txHash = await safeSdk.getTransactionHash(safeTransaction)
```

### signTransactionHash

Signs a hash using the current owner account.

```js
const transactions: SafeTransactionDataPartial[] = [{
  // ...
}]
const safeTransaction = await safeSdk.createTransaction(...transactions)
const txHash = await safeSdk.getTransactionHash(safeTransaction)
const signature = await safeSdk.signTransactionHash(txHash)
```

### signTransaction

Adds the signature of the current owner to the Safe transaction object.

```js
const transactions: SafeTransactionDataPartial[] = [{
  // ...
}]
const safeTransaction = await safeSdk.createTransaction(...transactions)
await safeSdk.signTransaction(safeTransaction)
```

### approveTransactionHash

Approves a hash on-chain using the current owner account.

```js
const transactions: SafeTransactionDataPartial[] = [{
  // ...
}]
const safeTransaction = await safeSdk.createTransaction(...transactions)
const txHash = await safeSdk.getTransactionHash(safeTransaction)
const txResponse = await safeSdk.approveTransactionHash(txHash)
await txResponse.wait()
```

### getOwnersWhoApprovedTx

Returns a list of owners who have approved a specific Safe transaction.

```js
const transactions: SafeTransactionDataPartial[] = [{
  // ...
}]
const safeTransaction = await safeSdk.createTransaction(...transactions)
const txHash = await safeSdk.getTransactionHash(safeTransaction)
const owners = await safeSdk.getOwnersWhoApprovedTx(txHash)
```

### getEnableModuleTx

Returns a Safe transaction ready to be signed that will enable a Safe module.

```js
const safeTransaction = await safeSdk.getEnableModuleTx(moduleAddress)
const txResponse = await safeSdk.executeTransaction(safeTransaction)
await txResponse.wait()
```

### getDisableModuleTx

Returns a Safe transaction ready to be signed that will disable a Safe module.

```js
const safeTransaction = await safeSdk.getDisableModuleTx(moduleAddress)
const txResponse = await safeSdk.executeTransaction(safeTransaction)
await txResponse.wait()
```

### getAddOwnerTx

Returns the Safe transaction to add an owner and update the threshold.

```js
const safeTransaction = await safeSdk.getAddOwnerTx(newOwnerAddress, newThreshold)
const txResponse = await safeSdk.executeTransaction(safeTransaction)
await txResponse.wait()
```

If `threshold` is not provided, the current threshold will not change.

```js
const safeTransaction = await safeSdk.getAddOwnerTx(newOwnerAddress)
```

### getRemoveOwnerTx

Returns the Safe transaction to remove an owner and update the threshold.

```js
const safeTransaction = await safeSdk.getRemoveOwnerTx(ownerAddress, newThreshold)
const txResponse = await safeSdk.executeTransaction(safeTransaction)
await txResponse.wait()
```

If `threshold` is not provided, the current threshold will be decreased by one.

```js
const safeTransaction = await safeSdk.getRemoveOwnerTx(ownerAddress)
```

### getSwapOwnerTx

Returns the Safe transaction to replace an owner of the Safe with a new one.

```js
const safeTransaction = await safeSdk.getSwapOwnerTx(oldOwnerAddress, newOwnerAddress)
const txResponse = await safeSdk.executeTransaction(safeTransaction)
await txResponse.wait()
```

### getChangeThresholdTx

Returns the Safe transaction to change the threshold.

```js
const safeTransaction = await safeSdk.getChangeThresholdTx(newThreshold)
const txResponse = await safeSdk.executeTransaction(safeTransaction)
await txResponse.wait()
```

### executeTransaction

Executes a Safe transaction.

```js
const transactions: SafeTransactionDataPartial[] = [{
  // ...
}]
const safeTransaction = await safeSdk.createTransaction(...transactions)
const txResponse = await safeSdk.executeTransaction(safeTransaction)
await txResponse.wait()
```

Optionally, `gasLimit` and `gasPrice` values can be passed as execution options, avoiding the gas estimation.

```js
const options: TransactionOptions = {
  gasLimit: 123456,
  gasPrice: 123 // Optional parameter.
}
const txResponse = await safeSdk.executeTransaction(safeTransaction, options)
```

## License

This library is released under MIT.

## Contributors

- Germán Martínez ([germartinez](https://github.com/germartinez))<|MERGE_RESOLUTION|>--- conflicted
+++ resolved
@@ -27,13 +27,9 @@
 
 ## Getting Started
 
-<<<<<<< HEAD
 ### 1. Set up the SDK using `Ethers` or `Web3`
 
-If the app integrating the SDK is using `Ethers` `v5`, create an instance of the `EthersAdapter`. The `signer` or `signerAddress` is the Ethereum account we are connecting and the one who will sign the transactions.
-=======
-A Safe account with three owners and threshold equal three will be used as the starting point for this example but any Safe configuration is valid. Let's start defining the three owners and the Safe address.
->>>>>>> f1743a10
+If the app integrating the SDK is using `Ethers` `v5`, create an instance of the `EthersAdapter`. `owner1` is the Ethereum account we are connecting and the one who will sign the transactions.
 
 ```js
 import { ethers } from 'ethers'
@@ -41,26 +37,7 @@
 
 const web3Provider = // ...
 const provider = new ethers.providers.Web3Provider(web3Provider)
-<<<<<<< HEAD
-const signer1 = provider.getSigner(0)
-=======
 const owner1 = provider.getSigner(0)
-const owner2 = provider.getSigner(1)
-const owner3 = provider.getSigner(2)
-
-// Existing Safe address (e.g. Safe created via https://app.gnosis-safe.io)
-// Where owner1, owner2 and owner3 are the Safe owners
-const safeAddress = '0x<safe_address>'
-```
-
-### 1. Set up the SDK using `Ethers` or `Web3`
-
-If the app integrating the SDK is using `Ethers` `v5`, create an instance of the `EthersAdapter`.
-
-```js
-import { ethers } from 'ethers'
-import { EthersAdapter } from '@gnosis.pm/safe-core-sdk'
->>>>>>> f1743a10
 
 const ethAdapterOwner1 = new EthersAdapter({
   ethers,
@@ -80,7 +57,6 @@
 })
 ```
 
-<<<<<<< HEAD
 ### 2. Deploy a new Safe
 
 To deploy a new Safe account instantiate the `SafeFactory` class and call the method `deploySafe` with the right params to configure the new Safe. This includes defining the list of owners and the threshold of the Safe. A Safe account with three owners and threshold equal three will be used as the starting point for this example but any Safe configuration is valid.
@@ -97,8 +73,7 @@
 const safeSdk: Safe = await safeFactory.deploySafe(safeAccountConfig)
 ```
 
-The method `deploySafe` executes a transaction from the `signer` account connected, deploys a new Safe and returns an instance of the Safe Core SDK connected to the new Safe.
-
+The method `deploySafe` executes a transaction from `owner1` account, deploys a new Safe and returns an instance of the Safe Core SDK connected to the new Safe.
 
 Call the method `getAddress`, for example, to check the address of the newly deployed Safe.
 
@@ -107,18 +82,11 @@
 ```
 
 To instantiate the Safe Core SDK from an existing Safe just pass to it an instance of the `EthAdapter` class and the Safe address. 
-=======
-Create an instance of the Safe Core SDK calling the method `create` from the `Safe` class and passing a `safeAddress` and an instance of the `EthAdapter` class (`EthersAdapter` or `Web3Adapter` depending on the library used by the app). The signer connected to the Safe will be the one selected when the `ethAdapter` was instantiated, in this case, `owner1`.
->>>>>>> f1743a10
 
 ```js
 import Safe from '@gnosis.pm/safe-core-sdk'
 
-<<<<<<< HEAD
-const safeSdk: Safe = await Safe.create({ ethAdapter, safeAddress })
-=======
-const safeSdk = await Safe.create({ ethAdapter: ethAdapterOwner1, safeAddress })
->>>>>>> f1743a10
+const safeSdk: Safe = await Safe.create({ ethAdapter: ethAdapterOwner1, safeAddress })
 ```
 
 ### 3. Create a Safe transaction
