--- conflicted
+++ resolved
@@ -10,13 +10,7 @@
 import Web3 from 'web3'
 import { HardhatEthersSigner } from '@nomicfoundation/hardhat-ethers/signers'
 
-<<<<<<< HEAD
-dotenv.config()
-
-type Network = 'mainnet' | 'goerli' | 'gnosis' | 'zksync' | 'sepolia'
-=======
 type Network = 'mainnet' | 'gnosis' | 'zksync' | 'sepolia'
->>>>>>> a1547fa6
 
 export async function getEthAdapter(
   signerOrProvider: AbstractSigner | Provider | Web3
