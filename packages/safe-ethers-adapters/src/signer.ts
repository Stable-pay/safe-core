--- conflicted
+++ resolved
@@ -1,18 +1,3 @@
-<<<<<<< HEAD
-
-import {
-  Provider, TransactionReceipt, TransactionRequest, TransactionResponse
-} from '@ethersproject/abstract-provider'
-import { Signer, VoidSigner } from '@ethersproject/abstract-signer'
-import { BigNumber } from '@ethersproject/bignumber'
-import { Deferrable } from '@ethersproject/properties'
-import Safe, { EthersAdapter } from '@gnosis.pm/safe-core-sdk'
-import { OperationType, SafeTransactionData } from '@gnosis.pm/safe-core-sdk-types'
-import { ethers } from 'ethers'
-import { SafeService } from 'service'
-import { createLibAddress, createLibInterface, mapReceipt } from './utils'
-
-=======
 import {
   Provider,
   TransactionReceipt,
@@ -28,7 +13,6 @@
 import { SafeService } from 'service'
 import { createLibAddress, createLibInterface, mapReceipt } from './utils'
 
->>>>>>> 9b1efa74
 const sleep = (duration: number): Promise<void> =>
   new Promise((resolve) => setTimeout(resolve, duration))
 
