--- conflicted
+++ resolved
@@ -38,23 +38,13 @@
   "devDependencies": {
     "@nomicfoundation/hardhat-ethers": "^3.0.4 ",
     "@nomiclabs/hardhat-web3": "^2.0.0",
-<<<<<<< HEAD
-    "@types/chai": "^4.3.5",
-    "@types/chai-as-promised": "^7.1.5",
-    "@types/mocha": "^10.0.1",
-    "@types/node-fetch": "^2.6.6",
-    "@types/sinon-chai": "^3.2.9",
-    "@types/yargs": "^16.0.1",
-    "chai": "^4.3.7",
-=======
-    "@safe-global/protocol-kit": "^1.3.0",
     "@types/chai": "^4.3.9",
     "@types/chai-as-promised": "^7.1.8",
     "@types/mocha": "^10.0.3",
+    "@types/node-fetch": "^2.6.9",
     "@types/sinon-chai": "^3.2.11",
     "@types/yargs": "^16.0.7",
     "chai": "^4.3.10",
->>>>>>> 9b282e17
     "chai-as-promised": "^7.1.1",
     "hardhat": "^2.19.0",
     "mocha": "^10.2.0",
