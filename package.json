
{
  "name": "safe-core-sdk",
  "private": true,
  "scripts": {
<<<<<<< HEAD
    "build:sdk-types": "lerna run --scope @gnosis.pm/safe-core-sdk-types build --stream",
    "build:sdk": "lerna run --scope @gnosis.pm/safe-core-sdk build --stream",
    "build:service": "lerna run --scope @gnosis.pm/safe-service-client build --stream",
=======
    "sdk:build": "lerna run --scope @gnosis.pm/safe-core-sdk build --stream",
    "sea:build": "lerna run --scope @gnosis.pm/safe-ethers-adapters build --stream",
    "build": "lerna run build --stream",
>>>>>>> 33ded36d
    "test": "FORCE_COLOR=1 lerna run test --stream"
  },
  "workspaces": {
    "packages": [
      "packages/*"
    ]
  },
  "dependencies": {
    "lerna": "^4.0.0"
  }
}<|MERGE_RESOLUTION|>--- conflicted
+++ resolved
@@ -3,15 +3,10 @@
   "name": "safe-core-sdk",
   "private": true,
   "scripts": {
-<<<<<<< HEAD
     "build:sdk-types": "lerna run --scope @gnosis.pm/safe-core-sdk-types build --stream",
     "build:sdk": "lerna run --scope @gnosis.pm/safe-core-sdk build --stream",
     "build:service": "lerna run --scope @gnosis.pm/safe-service-client build --stream",
-=======
-    "sdk:build": "lerna run --scope @gnosis.pm/safe-core-sdk build --stream",
-    "sea:build": "lerna run --scope @gnosis.pm/safe-ethers-adapters build --stream",
-    "build": "lerna run build --stream",
->>>>>>> 33ded36d
+    "build:sea:": "lerna run --scope @gnosis.pm/safe-ethers-adapters build --stream",
     "test": "FORCE_COLOR=1 lerna run test --stream"
   },
   "workspaces": {
