--- conflicted
+++ resolved
@@ -1,10 +1,6 @@
 import { BigNumber } from 'ethers'
-<<<<<<< HEAD
+import { GnosisSafe } from '../../../typechain'
 import SafeTransaction, { OperationType } from './SafeTransaction'
-=======
-import { GnosisSafe } from '../../../typechain'
-import SafeTransaction from './SafeTransaction'
->>>>>>> bc1690e3
 
 function estimateDataGasCosts(data: any): number {
   const reducer = (accumulator: number, currentValue: string) => {
@@ -19,23 +15,13 @@
   return data.match(/.{2}/g).reduce(reducer, 0)
 }
 
-<<<<<<< HEAD
 export const estimateTxGas = async (
-  safeContract: any,
+  safeContract: GnosisSafe,
   to: string,
   valueInWei: string,
   data: string,
   operation: OperationType
 ): Promise<number> => {
-=======
-export async function estimateTxGas(
-  contract: GnosisSafe,
-  to: string,
-  valueInWei: string,
-  data: string,
-  operation: number
-): Promise<number> {
->>>>>>> bc1690e3
   let txGasEstimation = 0
   const safeAddress = safeContract.address
 
@@ -96,12 +82,12 @@
 }
 
 export async function estimateGasForTransactionExecution(
-  contract: any,
+  safeContract: GnosisSafe,
   from: string,
   tx: SafeTransaction
 ): Promise<number> {
   try {
-    const gas = await contract.estimateGas.execTransaction(
+    const gas = await safeContract.estimateGas.execTransaction(
       tx.data.to,
       tx.data.value,
       tx.data.data,
