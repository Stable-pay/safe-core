--- conflicted
+++ resolved
@@ -1,15 +1,11 @@
-<<<<<<< HEAD
+import { SENTINEL_ADDRESS, ZERO_ADDRESS } from './constants'
+
 export const sameString = (str1: string, str2: string): boolean => {
   return str1.toLowerCase() === str2.toLowerCase()
-=======
-import { SENTINEL_ADDRESS, zeroAddress } from './constants'
-
-export function areAddressesEqual(address1: string, address2: string): boolean {
-  return address1.toLowerCase() === address2.toLowerCase()
 }
 
 function isZeroAddress(address: string): boolean {
-  return address === zeroAddress
+  return address === ZERO_ADDRESS
 }
 
 function isSentinelAddress(address: string): boolean {
@@ -18,5 +14,4 @@
 
 export function isRestrictedAddress(address: string): boolean {
   return isZeroAddress(address) || isSentinelAddress(address)
->>>>>>> 53f27faf
 }